--- conflicted
+++ resolved
@@ -102,15 +102,10 @@
 ## @param PROJECT=<folder_name_of_the_project_to_be_built>
 ## @param TARGET=sim(default),pynq-z2
 ## @param LINKER=on_chip(default),flash_load,flash_exec
-<<<<<<< HEAD
-app: clean-app
-	$(MAKE) -C sw PROJECT=$(PROJECT) TARGET=$(TARGET) LINKER=$(LINKER)
-=======
 ## @param COMPILER=gcc(default), clang
 ## @param ARCH=rv32imc(default), <any RISC-V ISA string supported by the CPU>
 app: clean-app
 	$(MAKE) -C sw PROJECT=$(PROJECT) TARGET=$(TARGET) LINKER=$(LINKER) COMPILER=$(COMPILER) ARCH=$(ARCH) SOURCE=$(SOURCE)
->>>>>>> ad7bbc20
 	
 ## Just list the different application names available
 app-list:
@@ -141,26 +136,6 @@
 ## @param BUS=onetoM(default),NtoM
 vcs-sim:
 	$(FUSESOC) --cores-root . run --no-export --target=sim --tool=vcs $(FUSESOC_FLAGS) --setup --build openhwgroup.org:systems:core-v-mini-mcu 2>&1 | tee buildsim.log
-<<<<<<< HEAD
-    
-## Generates the build output for helloworld application
-## Uses verilator to simulate the HW model and run the FW
-## UART Dumping in uart0.log to show recollected results
-run-helloworld: mcu-gen verilator-sim |venv
-	$(MAKE) -C sw PROJECT=hello_world TARGET=$(TARGET) LINKER=$(LINKER)\
-	cd ./build/openhwgroup.org_systems_core-v-mini-mcu_0/sim-verilator; \
-	./Vtestharness +firmware=../../../sw/build/main.hex; \
-	cat uart0.log; \
-	cd ../../..;
-
-## Generates the build output for freertos blinky application
-## Uses verilator to simulate the HW model and run the FW
-## UART Dumping in uart0.log to show recollected results
-run-blinkyfreertos: mcu-gen verilator-sim |venv
-	$(MAKE) -C sw PROJECT=blinky_freertos TARGET=$(TARGET) LINKER=$(LINKER)\
-	cd ./build/openhwgroup.org_systems_core-v-mini-mcu_0/sim-verilator; \
-	./Vtestharness +firmware=../../../sw/build/main.hex; \
-=======
 
 ## Generates the build output for helloworld application
 ## Uses verilator to simulate the HW model and run the FW
@@ -179,7 +154,6 @@
 	$(MAKE) -C sw PROJECT=blinky_freertos TARGET=$(TARGET) LINKER=$(LINKER) COMPILER=$(COMPILER) ARCH=$(ARCH);
 	cd ./build/openhwgroup.org_systems_core-v-mini-mcu_0/sim-verilator; \
 	./Vtestharness +firmware=../../../sw/build/main.hex; \
->>>>>>> ad7bbc20
 	cat uart0.log; \
 	cd ../../..;
 
